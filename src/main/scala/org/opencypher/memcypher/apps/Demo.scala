/*
 * Licensed under the Apache License, Version 2.0 (the "License");
 * you may not use this file except in compliance with the License.
 * You may obtain a copy of the License at
 *
 *     http://www.apache.org/licenses/LICENSE-2.0
 *
 * Unless required by applicable law or agreed to in writing, software
 * distributed under the License is distributed on an "AS IS" BASIS,
 * WITHOUT WARRANTIES OR CONDITIONS OF ANY KIND, either express or implied.
 * See the License for the specific language governing permissions and
 * limitations under the License.
 */
package org.opencypher.memcypher.apps

import com.typesafe.scalalogging.Logger
import org.opencypher.okapi.api.configuration.Configuration.PrintTimings
import org.opencypher.okapi.api.value.CypherValue.{CypherInteger, CypherMap, CypherString}
import org.opencypher.memcypher.api.value.{MemNode, MemRelationship}
import org.opencypher.memcypher.api.{MemCypherGraph, MemCypherSession}
import org.opencypher.okapi.relational.api.configuration.CoraConfiguration.PrintPhysicalPlan

object Demo extends App {

  val logger = Logger("Demo")

  PrintTimings.set()
  PrintPhysicalPlan.set()

<<<<<<< HEAD
  val query = "MATCH (n)-[r:KNOWS]->(m) WHERE n.age = 42 RETURN n, n.age, n.foo, labels(n), type(r)"
=======
  val query = "MATCH (n)-->(m) RETURN DISTINCT n.name"
>>>>>>> d592d3f3

  logger.info(
    s"""Executing query:
       |$query
       """.stripMargin)

  implicit val memCypher: MemCypherSession = MemCypherSession.create

  val graph = MemCypherGraph.create(DemoData.nodes, DemoData.rels)

  graph.cypher(query).show
}

object DemoData {

  def nodes = Seq(alice, bob)

  def rels = Seq(aliceKnowsBob, aliceOwnsBob)

  val aliceId = 0L
  val alice = MemNode(
    aliceId,
    Set("Person"),
    CypherMap(
      "name" -> CypherString("Alice"),
      "age" -> CypherInteger(42)
    )
  )

  val bobId = 1L
  val bob = MemNode(
    bobId,
    Set("Person"),
    CypherMap(
      "age" -> CypherInteger(23)
    )
  )

  val aliceKnowsBob = MemRelationship(
    0L,
    aliceId,
    bobId,
    "KNOWS",
    CypherMap("since" -> CypherInteger(2018))
  )

  val aliceOwnsBob = MemRelationship(
    0L,
    aliceId,
    bobId,
    "OWNS",
    CypherMap("since" -> CypherInteger(2017))
  )
}<|MERGE_RESOLUTION|>--- conflicted
+++ resolved
@@ -27,11 +27,7 @@
   PrintTimings.set()
   PrintPhysicalPlan.set()
 
-<<<<<<< HEAD
   val query = "MATCH (n)-[r:KNOWS]->(m) WHERE n.age = 42 RETURN n, n.age, n.foo, labels(n), type(r)"
-=======
-  val query = "MATCH (n)-->(m) RETURN DISTINCT n.name"
->>>>>>> d592d3f3
 
   logger.info(
     s"""Executing query:
